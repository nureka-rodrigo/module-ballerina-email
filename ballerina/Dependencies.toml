# AUTO-GENERATED FILE. DO NOT MODIFY.

# This file is auto-generated by Ballerina for managing dependency versions.
# It should not be modified by hand.

[ballerina]
dependencies-toml-version = "2"

[[package]]
org = "ballerina"
name = "email"
<<<<<<< HEAD
version = "2.6.0"
=======
version = "2.5.1"
>>>>>>> 1729b619
dependencies = [
	{org = "ballerina", name = "jballerina.java"},
	{org = "ballerina", name = "lang.runtime"},
	{org = "ballerina", name = "lang.string"},
	{org = "ballerina", name = "log"},
	{org = "ballerina", name = "mime"},
	{org = "ballerina", name = "task"},
	{org = "ballerina", name = "test"}
]
modules = [
	{org = "ballerina", packageName = "email", moduleName = "email"}
]

[[package]]
org = "ballerina"
name = "io"
version = "1.4.0"
dependencies = [
	{org = "ballerina", name = "jballerina.java"},
	{org = "ballerina", name = "lang.value"}
]

[[package]]
org = "ballerina"
name = "jballerina.java"
version = "0.0.0"
modules = [
	{org = "ballerina", packageName = "jballerina.java", moduleName = "jballerina.java"}
]

[[package]]
org = "ballerina"
name = "lang.int"
version = "0.0.0"
dependencies = [
	{org = "ballerina", name = "jballerina.java"}
]

[[package]]
org = "ballerina"
name = "lang.regexp"
version = "0.0.0"
scope = "testOnly"
dependencies = [
	{org = "ballerina", name = "jballerina.java"}
]

[[package]]
org = "ballerina"
name = "lang.runtime"
version = "0.0.0"
scope = "testOnly"
dependencies = [
	{org = "ballerina", name = "jballerina.java"}
]
modules = [
	{org = "ballerina", packageName = "lang.runtime", moduleName = "lang.runtime"}
]

[[package]]
org = "ballerina"
name = "lang.string"
version = "0.0.0"
scope = "testOnly"
dependencies = [
	{org = "ballerina", name = "jballerina.java"},
	{org = "ballerina", name = "lang.regexp"}
]
modules = [
	{org = "ballerina", packageName = "lang.string", moduleName = "lang.string"}
]

[[package]]
org = "ballerina"
name = "lang.value"
version = "0.0.0"
dependencies = [
	{org = "ballerina", name = "jballerina.java"}
]

[[package]]
org = "ballerina"
name = "log"
version = "2.6.0"
dependencies = [
	{org = "ballerina", name = "io"},
	{org = "ballerina", name = "jballerina.java"},
	{org = "ballerina", name = "lang.value"},
	{org = "ballerina", name = "observe"}
]
modules = [
	{org = "ballerina", packageName = "log", moduleName = "log"}
]

[[package]]
org = "ballerina"
name = "mime"
version = "2.6.0"
dependencies = [
	{org = "ballerina", name = "io"},
	{org = "ballerina", name = "jballerina.java"},
	{org = "ballerina", name = "lang.int"}
]
modules = [
	{org = "ballerina", packageName = "mime", moduleName = "mime"}
]

[[package]]
org = "ballerina"
name = "observe"
version = "1.0.6"
dependencies = [
	{org = "ballerina", name = "jballerina.java"}
]

[[package]]
org = "ballerina"
name = "task"
version = "2.3.0"
dependencies = [
	{org = "ballerina", name = "jballerina.java"},
	{org = "ballerina", name = "time"}
]
modules = [
	{org = "ballerina", packageName = "task", moduleName = "task"}
]

[[package]]
org = "ballerina"
name = "test"
version = "0.0.0"
scope = "testOnly"
dependencies = [
	{org = "ballerina", name = "jballerina.java"}
]
modules = [
	{org = "ballerina", packageName = "test", moduleName = "test"}
]

[[package]]
org = "ballerina"
name = "time"
version = "2.2.3"
dependencies = [
	{org = "ballerina", name = "jballerina.java"}
]

<|MERGE_RESOLUTION|>--- conflicted
+++ resolved
@@ -9,11 +9,7 @@
 [[package]]
 org = "ballerina"
 name = "email"
-<<<<<<< HEAD
 version = "2.6.0"
-=======
-version = "2.5.1"
->>>>>>> 1729b619
 dependencies = [
 	{org = "ballerina", name = "jballerina.java"},
 	{org = "ballerina", name = "lang.runtime"},
