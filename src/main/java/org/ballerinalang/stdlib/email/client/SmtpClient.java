--- conflicted
+++ resolved
@@ -66,11 +66,7 @@
                     }
                 });
         clientEndpoint.addNativeData(EmailConstants.PROPS_SESSION, session);
-<<<<<<< HEAD
-        clientEndpoint.addNativeData(EmailConstants.PROPS_USERNAME.getValue(), username);
-=======
-        clientEndpoint.addNativeData(EmailConstants.PROPS_USERNAME, username.getValue());
->>>>>>> 910ebddf
+        clientEndpoint.addNativeData(EmailConstants.PROPS_USERNAME.getValue(), username.getValue());
     }
 
     /**
