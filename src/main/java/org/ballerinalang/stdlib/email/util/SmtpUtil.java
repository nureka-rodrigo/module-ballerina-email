--- conflicted
+++ resolved
@@ -104,16 +104,10 @@
         Address[] ccAddressArray = extractAddressLists(message, EmailConstants.MESSAGE_CC);
         Address[] bccAddressArray = extractAddressLists(message, EmailConstants.MESSAGE_BCC);
         Address[] replyToAddressArray = extractAddressLists(message, EmailConstants.MESSAGE_REPLY_TO);
-<<<<<<< HEAD
         String subject = message.getStringValue(EmailConstants.MESSAGE_SUBJECT).getValue();
         String messageBody = message.getStringValue(EmailConstants.MESSAGE_MESSAGE_BODY).getValue();
+        String bodyContentType = message.getStringValue(EmailConstants.MESSAGE_BODY_CONTENT_TYPE).getValue();
         String fromAddress = message.getStringValue(EmailConstants.MESSAGE_FROM).getValue();
-=======
-        String subject = message.getStringValue(EmailConstants.MESSAGE_SUBJECT);
-        String messageBody = message.getStringValue(EmailConstants.MESSAGE_MESSAGE_BODY);
-        String bodyContentType = message.getStringValue(EmailConstants.MESSAGE_BODY_CONTENT_TYPE);
-        String fromAddress = message.getStringValue(EmailConstants.MESSAGE_FROM);
->>>>>>> 6318795f
         if (fromAddress == null || fromAddress.isEmpty()) {
             fromAddress = username;
         }
