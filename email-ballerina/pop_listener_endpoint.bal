--- conflicted
+++ resolved
@@ -26,13 +26,8 @@
 
     # Gets invoked during the `email:PopListener` initialization.
     #
-<<<<<<< HEAD
-    # + ListenerConfig - Configurations for Email endpoint
-    # + return - () or else an `email:Error` upon failure to
-=======
     # + ListenerConfig - Configurations for the email endpoint
     # + return - `()` or else an `email:Error` upon failure to
->>>>>>> 52218129
     #            initialize the listener
     public isolated function init(PopListenerConfiguration listenerConfig) returns Error? {
         self.config = listenerConfig;
@@ -52,11 +47,7 @@
     # email:Error? result = emailListener.start();
     # ```
     #
-<<<<<<< HEAD
-    # + return - () or else an `email:Error` upon failure to
-=======
     # + return - `()` or else an `email:Error` upon failure to
->>>>>>> 52218129
     #            start the listener
     public isolated function 'start() returns @tainted error? {
         return self.internalStart();
