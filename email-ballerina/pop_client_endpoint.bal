// Copyright (c) 2020 WSO2 Inc. (http://www.wso2.org) All Rights Reserved.
//
// WSO2 Inc. licenses this file to you under the Apache License,
// Version 2.0 (the "License"); you may not use this file except
// in compliance with the License.
// You may obtain a copy of the License at
//
// http://www.apache.org/licenses/LICENSE-2.0
//
// Unless required by applicable law or agreed to in writing,
// software distributed under the License is distributed on an
// "AS IS" BASIS, WITHOUT WARRANTIES OR CONDITIONS OF ANY
// KIND, either express or implied.  See the License for the
// specific language governing permissions and limitations
// under the License.

import ballerina/jballerina.java;

# Represents a POP Client, which interacts with a POP Server.
public client class PopClient {

    # Gets invoked during the `email:PopClient` initialization.
    #
    # + host - Host of the POP Client
    # + username - Username of the POP Client
    # + password - Password of the POP Client
    # + clientConfig - Configurations for the POP Client
    # + return - An `email:Error` if creating the client failed or else `()`
    public isolated function init(string host, string username, string password,
            PopConfiguration clientConfig = {}) returns Error? {
        return initPopClientEndpoint(self, host, username, password, clientConfig);
    }

    # Reads a message.
    # ```ballerina
    # email:Message|email:Error? emailResponse = popClient->receiveMessage();
    # ```
    #
<<<<<<< HEAD
    # + folder - Folder to read emails. The default value is `INBOX`
    # + timeout - Polling timeout period in seconds.
=======
    # + folder - Folder to read the emails. The default value is `INBOX`
    # + timeout - Polling timeout period in seconds
>>>>>>> 52218129
    # + return - An `email:Message` if reading the message is successful,
    #            `()` if there are no emails in the specified folder,
    #            or else an `email:Error` if the recipient failed to receive the message
    remote isolated function receiveMessage(string folder = DEFAULT_FOLDER, decimal timeout = 0)
            returns Message|Error? {
        return popRead(self, folder, timeout);
    }

    # Close the client.
    # ```ballerina
    # email:Error? closeResponse = popClient->close();
    # ```
    #
    # + return - An `email:Error` if the recipient failed to close the client or else `()`
    remote isolated function close() returns Error? {
        return popClose(self);
    }

}

isolated function initPopClientEndpoint(PopClient clientEndpoint, string host, string username, string password,
        PopConfiguration config) returns Error? = @java:Method {
    name : "initPopClientEndpoint",
    'class : "org.ballerinalang.stdlib.email.client.EmailAccessClient"
} external;

isolated function popRead(PopClient clientEndpoint, string folder, decimal timeout)
        returns Message|Error? = @java:Method {
    name : "readMessage",
    'class : "org.ballerinalang.stdlib.email.client.EmailAccessClient"
} external;

isolated function popClose(PopClient clientEndpoint) returns Error? = @java:Method {
    name : "close",
    'class : "org.ballerinalang.stdlib.email.client.EmailAccessClient"
} external;

# Configuration of the POP Endpoint.
#
# + port - Port number of the POP server
# + security - Type of security channel
# + secureSocket - Secure socket configuration
public type PopConfiguration record {|
    int port = 995;
    Security security = SSL;
    SecureSocket secureSocket?;
|};<|MERGE_RESOLUTION|>--- conflicted
+++ resolved
@@ -36,13 +36,8 @@
     # email:Message|email:Error? emailResponse = popClient->receiveMessage();
     # ```
     #
-<<<<<<< HEAD
-    # + folder - Folder to read emails. The default value is `INBOX`
-    # + timeout - Polling timeout period in seconds.
-=======
     # + folder - Folder to read the emails. The default value is `INBOX`
     # + timeout - Polling timeout period in seconds
->>>>>>> 52218129
     # + return - An `email:Message` if reading the message is successful,
     #            `()` if there are no emails in the specified folder,
     #            or else an `email:Error` if the recipient failed to receive the message
