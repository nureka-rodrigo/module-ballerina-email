// Copyright (c) 2020 WSO2 Inc. (http://www.wso2.org) All Rights Reserved.
//
// WSO2 Inc. licenses this file to you under the Apache License,
// Version 2.0 (the "License"); you may not use this file except
// in compliance with the License.
// You may obtain a copy of the License at
//
// http://www.apache.org/licenses/LICENSE-2.0
//
// Unless required by applicable law or agreed to in writing,
// software distributed under the License is distributed on an
// "AS IS" BASIS, WITHOUT WARRANTIES OR CONDITIONS OF ANY
// KIND, either express or implied.  See the License for the
// specific language governing permissions and limitations
// under the License.

import ballerina/log;
import ballerina/task;

# Represents a service listener that monitors the email server location.
public class ImapListener {

    private ImapListenerConfiguration config;
    private task:JobId? jobId = ();

    # Gets invoked during the `email:ImapListener` initialization.
    #
<<<<<<< HEAD
    # + ListenerConfig - Configurations for Email endpoint
    # + return - () or else `email:Error` upon failure to
=======
    # + ListenerConfig - Configurations for the email endpoint
    # + return - `()` or else an `email:Error` upon failure to
>>>>>>> 52218129
    #            initialize the listener
    public isolated function init(ImapListenerConfiguration listenerConfig) returns Error? {
        self.config = listenerConfig;
        ImapConfiguration imapConfig = {
             port: listenerConfig.port,
             security: listenerConfig.security
        };
        SecureSocket? secureSocketParam = listenerConfig?.secureSocket;
        if (!(secureSocketParam is ())) {
            imapConfig.secureSocket = secureSocketParam;
        }
        return externalInit(self, self.config, imapConfig, "IMAP");
    }

    # Starts the `email:ImapListener`.
    # ```ballerina
    # email:Error? result = emailListener.start();
    # ```
    #
    # + return - () or else error upon failure to start the listener
    public isolated function 'start() returns @tainted error? {
        return self.internalStart();
    }

    # Binds a service to the `email:ImapListener`.
    # ```ballerina
    # email:Error? result = emailListener.attach(helloService, hello);
    # ```
    #
    # + s - Type descriptor of the service
    # + name - Name of the service
    # + return - `()` or else a `email:Error` upon failure to register the listener
    public isolated function attach(service object {} s, string[]|string? name = ()) returns error? {
        if(name is string?) {
            return self.register(s, name);
        }
    }

    # Stops consuming messages and detaches the service from the `email:ImapListener`.
    # ```ballerina
    # email:Error? result = emailListener.detach(helloService);
    # ```
    #
    # + s - Type descriptor of the service
    # + return - `()` or else a `email:Error` upon failure to detach the service
    public isolated function detach(service object {} s) returns error? {

    }

    # Stops the `email:ImapListener` forcefully.
    # ```ballerina
    # email:Error? result = emailListener.immediateStop();
    # ```
    #
    # + return - `()` or else a `email:Error` upon failure to stop the listener
    public isolated function immediateStop() returns error? {
        check self.stop();
    }

    # Stops the `email:ImapListener` gracefully.
    # ```ballerina
    # email:Error? result = emailListener.gracefulStop();
    # ```
    #
    # + return - () or else error upon failure to stop the listener
    public isolated function gracefulStop() returns error? {
        check self.stop();
    }

    isolated function internalStart() returns @tainted error? {
        self.jobId = check task:scheduleJobRecurByFrequency(new Job(self), self.config.pollingInterval);
        log:printInfo("User " + self.config.username + " is listening to remote server at " + self.config.host + "...");
    }

    isolated function stop() returns error? {
        var id = self.jobId;
        if (id is task:JobId) {
            check task:unscheduleJob(id);
            log:printInfo("Stopped listening to remote server at " + self.config.host);
        }
    }

    isolated function poll() returns error? {
        return poll(self);
    }

    # Registers for the Email service.
    # ```ballerina
    # emailListener.register(helloService, hello);
    # ```
    #
    # + emailService - Type descriptor of the service
    # + name - Service name
    public isolated function register(service object {} emailService, string? name) {
        register(self, emailService);
    }

    # Close the IMAP server connection.
    # ```ballerina
    # email:Error? closeResult = emailListener->close();
    # ```
    #
    # + return - A `email:Error` if it can't close the connection or else `()`
    isolated function close() returns Error? {
        error? stopResult = self.stop();
        return externListenerClose(self);
    }
}

class Job {

    *task:Job;
    private ImapListener imapListener;

    public isolated function execute() {
        var result = self.imapListener.poll();
        if (result is error) {
            log:printError("Error while executing poll function", 'error = result);
        }
    }

    public isolated function init(ImapListener imapListener) {
        self.imapListener = imapListener;
    }
}

# Configuration for Email listener endpoint.
#
# + host - Email server host
# + username - Email server access username
# + password - Email server access password
# + pollingInterval - Periodic time interval (in seconds) to check new update
# + port - Port number of the IMAP server
# + security - Type of security channel
# + secureSocket - Secure socket configuration
public type ImapListenerConfiguration record {|
    string host;
    string username;
    string password;
    decimal pollingInterval = 60;
    int port = 993;
    Security security = SSL;
    SecureSocket secureSocket?;
|};<|MERGE_RESOLUTION|>--- conflicted
+++ resolved
@@ -25,13 +25,8 @@
 
     # Gets invoked during the `email:ImapListener` initialization.
     #
-<<<<<<< HEAD
-    # + ListenerConfig - Configurations for Email endpoint
-    # + return - () or else `email:Error` upon failure to
-=======
     # + ListenerConfig - Configurations for the email endpoint
     # + return - `()` or else an `email:Error` upon failure to
->>>>>>> 52218129
     #            initialize the listener
     public isolated function init(ImapListenerConfiguration listenerConfig) returns Error? {
         self.config = listenerConfig;
